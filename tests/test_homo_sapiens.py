"""
Tests for the human data definitions.
"""
import unittest
import io

import msprime
import numpy as np

from stdpopsim import homo_sapiens
from stdpopsim import genetic_maps


class TestGenome(unittest.TestCase):
    """
    Tests for the human genome.
    """
    def test_basic_attributes(self):
        genome = homo_sapiens.genome
        self.assertEqual(genome.species, "homo_sapiens")
        self.assertEqual(genome.default_genetic_map, "HapmapII_GRCh37")
        self.assertEqual(len(genome.chromosomes), 24)

    def test_str(self):
        s = str(homo_sapiens.genome)
        self.assertGreater(len(s), 0)
        self.assertIsInstance(s, str)

    def test_chromosome_lengths(self):
        genome = homo_sapiens.genome
        self.assertEqual(genome.chromosomes["chr1"].length, 249250621)
        self.assertEqual(genome.chromosomes["chr2"].length, 243199373)
        self.assertEqual(genome.chromosomes["chr3"].length, 198022430)
        self.assertEqual(genome.chromosomes["chr4"].length, 191154276)
        self.assertEqual(genome.chromosomes["chr5"].length, 180915260)
        self.assertEqual(genome.chromosomes["chr6"].length, 171115067)
        self.assertEqual(genome.chromosomes["chr7"].length, 159138663)
        self.assertEqual(genome.chromosomes["chr8"].length, 146364022)
        self.assertEqual(genome.chromosomes["chr9"].length, 141213431)
        self.assertEqual(genome.chromosomes["chr10"].length, 135534747)
        self.assertEqual(genome.chromosomes["chr11"].length, 135006516)
        self.assertEqual(genome.chromosomes["chr12"].length, 133851895)
        self.assertEqual(genome.chromosomes["chr13"].length, 115169878)
        self.assertEqual(genome.chromosomes["chr14"].length, 107349540)
        self.assertEqual(genome.chromosomes["chr15"].length, 102531392)
        self.assertEqual(genome.chromosomes["chr16"].length, 90354753)
        self.assertEqual(genome.chromosomes["chr17"].length, 81195210)
        self.assertEqual(genome.chromosomes["chr18"].length, 78077248)
        self.assertEqual(genome.chromosomes["chr19"].length, 59128983)
        self.assertEqual(genome.chromosomes["chr20"].length, 63025520)
        self.assertEqual(genome.chromosomes["chr21"].length, 48129895)
        self.assertEqual(genome.chromosomes["chr22"].length, 51304566)
        self.assertEqual(genome.chromosomes["chrX"].length, 155270560)
        self.assertEqual(genome.chromosomes["chrY"].length, 59373566)

    def get_mean_rr_numpy(self, chromosome):
        chrom_length = chromosome.length
        recombination_map = chromosome.recombination_map()
        positions = np.array(recombination_map.get_positions())
        positions_diff = recombination_map.get_positions()[1:]
        positions_diff.append(chrom_length)
        positions_diff = np.array(positions_diff)
        window_sizes = positions_diff - positions
        weights = window_sizes / chrom_length
        rates = recombination_map.get_rates()
        return np.average(rates, weights=weights)

    def test_default_recombination_rates(self):
        # recompute default recombination rates from maps found at
        # "http://ftp-trace.ncbi.nih.gov/1000genomes/ftp/technical/working/"
        # "20110106_recombination_hotspots/ then compare the results to
        # the current default recombination rates for each chromosome"

        # We catch the warning that will be thrown when we iterate over
        # Y chromosome.
        with self.assertWarns(Warning):
            for chrom in homo_sapiens.genome.chromosomes.values():
                default_rr = chrom.default_recombination_rate
                numpy_rr = self.get_mean_rr_numpy(chrom)
                # Assert that the difference in mean recombination rate
                # is small when computed with numpy.
                self.assertTrue(np.allclose(default_rr, numpy_rr))

    def test_default_recombination_rate(self):
        genome = homo_sapiens.genome
        highest_rr = 0
        lowest_rr = 10000
        for chrom in genome.chromosomes.values():
            rr = chrom.default_recombination_rate
            lowest_rr = min(lowest_rr, rr)
            highest_rr = max(highest_rr, rr)
        mean_genome_rr = genome.mean_recombination_rate
        self.assertGreater(mean_genome_rr, lowest_rr)
        self.assertGreater(highest_rr, mean_genome_rr)

    def test_warning_from_no_mapped_chromosome(self):
        """
        Test that a known chromosome throws a warning
        if there is no recombination map associated
        """
        with self.assertWarns(Warning):
            chrom = homo_sapiens.genome.chromosomes["chrY"]
            cm = chrom.recombination_map()
            self.assertIsInstance(cm, msprime.RecombinationMap)

    def test_warning_from_mapped_chromosome(self):
        # Test that a known chromosome can get a
        # recombination map associated with it
        chrom = homo_sapiens.genome.chromosomes["chr1"]
        cm = chrom.recombination_map()
        self.assertIsInstance(cm, msprime.RecombinationMap)

    def test_chromosome_errors(self):
        # Assert that unknown chromosomes throw a KeyError
        with self.assertRaises(KeyError):
            homo_sapiens.genome.chromosomes["jibberish"]


class TestGeneticMap(unittest.TestCase):
    """
    Basic tests for the GeneticMap class
    """

    def test_get_genetic_map(self):
        default_map = homo_sapiens.genome.default_genetic_map
        HapmapII_GRCh37 = genetic_maps.get_genetic_map("homo_sapiens", default_map)
        self.assertIsInstance(HapmapII_GRCh37, genetic_maps.GeneticMap)

    def test_unknown_get_chromosome_map(self):
        default_map = homo_sapiens.genome.default_genetic_map
        HapmapII_GRCh37 = genetic_maps.get_genetic_map("homo_sapiens", default_map)
        with self.assertRaises(ValueError):
            HapmapII_GRCh37.get_chromosome_map("jibberish")

    def test_known_get_chromosome_map(self):
        default_map = homo_sapiens.genome.default_genetic_map
        HapmapII_GRCh37 = genetic_maps.get_genetic_map("homo_sapiens", default_map)
        recombination_map = HapmapII_GRCh37.get_chromosome_map("chr1")
        self.assertIsInstance(recombination_map, msprime.RecombinationMap)


class TestGutenkunstOutOfAfrica(unittest.TestCase):
    """
    Basic tests for the GutenkunstThreePopOutOfAfrica model.
    """

    def test_simulation_runs(self):
        model = homo_sapiens.GutenkunstThreePopOutOfAfrica()
        ts = msprime.simulate(
            samples=[msprime.Sample(pop, 0) for pop in range(3)],
            **model.asdict())
        self.assertEqual(ts.num_populations, 3)

    def test_debug_runs(self):
        model = homo_sapiens.GutenkunstThreePopOutOfAfrica()
        output = io.StringIO()
        model.debug(output)
        s = output.getvalue()
        self.assertGreater(len(s), 0)


class TestTennessenEuropean(unittest.TestCase):
    """
    Basic tests for the TennessenEuropean model.
    """

    def test_simulation_runs(self):
        model = homo_sapiens.TennessenEuropean()
        ts = msprime.simulate(
            samples=[msprime.Sample(0, 0) for _ in range(10)],
            **model.asdict())
        self.assertEqual(ts.num_populations, 1)

    def test_debug_runs(self):
        model = homo_sapiens.TennessenEuropean()
        output = io.StringIO()
        model.debug(output)
        s = output.getvalue()
        self.assertGreater(len(s), 0)


class TestBrowningAmerica(unittest.TestCase):
    """
<<<<<<< HEAD
<<<<<<< HEAD
    Basic tests for the BrowningAmerica model.
=======
    Basic tests for the TennessenEuropean model.
>>>>>>> f177e48... add test for Browning model
=======
    Basic tests for the BrowningAmerica model.
>>>>>>> 0ef1a458
    """

    def test_simulation_runs(self):
        model = homo_sapiens.BrowningAmerica()
        ts = msprime.simulate(
            samples=[msprime.Sample(pop, 0) for pop in range(4)],
            **model.asdict())
        self.assertEqual(ts.num_populations, 4)

    def test_debug_runs(self):
        model = homo_sapiens.BrowningAmerica()
        output = io.StringIO()
        model.debug(output)
        s = output.getvalue()
        self.assertGreater(len(s), 0)<|MERGE_RESOLUTION|>--- conflicted
+++ resolved
@@ -181,15 +181,7 @@
 
 class TestBrowningAmerica(unittest.TestCase):
     """
-<<<<<<< HEAD
-<<<<<<< HEAD
     Basic tests for the BrowningAmerica model.
-=======
-    Basic tests for the TennessenEuropean model.
->>>>>>> f177e48... add test for Browning model
-=======
-    Basic tests for the BrowningAmerica model.
->>>>>>> 0ef1a458
     """
 
     def test_simulation_runs(self):
